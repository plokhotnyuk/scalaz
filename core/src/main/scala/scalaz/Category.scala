--- conflicted
+++ resolved
@@ -112,14 +112,9 @@
   }
 
   trait PartialApplyProduct[LX,HX>:LX,X[_>:LX<:HX,_>:LX<:HX], LY,HY>:LY,Y[_>:LY<:HY,_>:LY<:HY]] {
-<<<<<<< HEAD
-    type Apply[A>:P[LX,LY]<:P[HX,HY], B>:P[LX,LY]<:P[HX,HY]] = Product[LX,HX,X, LY,HY,Y, A, B]
-//    ({type L = P[LX,LY]; type H = P[HX,HY]; type λ[α >: L <: H, β >: L <: H]= Product[LX,HX,X, LY,HY,Y, α, β]}#λ
-=======
     type L = LX <> LY
     type H = HX <> HY
     type Apply[A>:L<:H, B>:L<:H] = Product[LX,HX,X,LY,HY,Y,A,B]
->>>>>>> 76a051a7
   }
 
   /*
