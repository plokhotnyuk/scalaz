package scalaz
package std

trait OptionInstances0 {
  implicit def optionEqual[A](implicit A0: Equal[A]) = new OptionEqual[A] {
    implicit def A = A0
  }
}

trait OptionInstances extends OptionInstances0 {
<<<<<<< HEAD
  implicit val optionInstance = new Traverse[Option] with MonadPlus[Option] with Each[Option] with Index[Option] with Length[Option] with Cozip[Option] with Zip[Option] with Unzip[Option] with IsEmpty[Option] with Cobind[Option] {
=======
  implicit val optionInstance = new Traverse[Option] with MonadPlus[Option] with Each[Option] with Index[Option] with Length[Option] with Cozip[Option] with Zip[Option] with Unzip[Option] with IsEmpty[Option] with Cobind[Option] with Cojoin[Option] with Optional[Option] {
>>>>>>> be28c1c7
    def point[A](a: => A) = Some(a)
    def each[A](fa: Option[A])(f: A => Unit) = fa foreach f
    override def index[A](fa: Option[A], n: Int) = if (n == 0) fa else None
    // TODO remove after removal of Index
    override def indexOr[A](fa: Option[A], default: => A, i: Int) = super[Traverse].indexOr(fa, default, i)
    override def length[A](fa: Option[A]) = if (fa.isEmpty) 0 else 1
    override def ap[A, B](fa: => Option[A])(f: => Option[A => B]) = f match {
      case Some(f) => fa match {
        case Some(x) => Some(f(x))
        case None    => None
      }
      case None    => None
    }
    def bind[A, B](fa: Option[A])(f: A => Option[B]) = fa flatMap f
    override def map[A, B](fa: Option[A])(f: A => B) = fa map f
    def traverseImpl[F[_], A, B](fa: Option[A])(f: A => F[B])(implicit F: Applicative[F]) =
      fa map (a => F.map(f(a))(Some(_): Option[B])) getOrElse F.point(None)
    def empty[A]: Option[A] = None
    def plus[A](a: Option[A], b: => Option[A]) = a orElse b
    override def foldRight[A, B](fa: Option[A], z: => B)(f: (A, => B) => B) = fa match {
      case Some(a) => f(a, z)
      case None    => z
    }
    def cozip[A, B](a: Option[A \/ B]) =
      a match {
        case None => -\/(None)
        case Some(e) => e match {
          case -\/(a) => -\/(Some(a))
          case \/-(b) => \/-(Some(b))
        }
      }
    def zip[A, B](a: => Option[A], b: => Option[B]) =
      for {
        x <- a
        y <- b
      } yield (x, y)
    def unzip[A, B](a: Option[(A, B)]) =
      a match {
        case None => (None, None)
        case Some((a, b)) => (Some(a), Some(b))
      }

    def cobind[A, B](fa: Option[A])(f: Option[A] => B) =
      fa map (a => f(Some(a)))

    override def cojoin[A](a: Option[A]) =
      a map (Some(_))

    def pextract[B, A](fa: Option[A]): Option[B] \/ A =
      fa map \/.right getOrElse -\/(None)
    override def isDefined[A](fa: Option[A]): Boolean = fa.isDefined
    override def toOption[A](fa: Option[A]): Option[A] = fa
  }

  implicit def optionMonoid[A: Semigroup]: Monoid[Option[A]] = new Monoid[Option[A]] {
    def append(f1: Option[A], f2: => Option[A]) = (f1, f2) match {
      case (Some(a1), Some(a2)) => Some(Semigroup[A].append(a1, a2))
      case (Some(a1), None)     => f1
      case (None, sa2 @ Some(a2)) => sa2
      case (None, None)         => None
    }

    def zero: Option[A] = None
  }

  /** Add `None` as an element less than all `A`s. */
  implicit def optionOrder[A](implicit A0: Order[A]): Order[Option[A]] = new OptionOrder[A] {
    implicit def A = A0
  }

  implicit def optionShow[A: Show]: Show[Option[A]] = new Show[Option[A]] {
    override def show(o1: Option[A]) = o1 match {
      case Some(a1) => Cord("Some(", Show[A].show(a1), ")")
      case None     => "None"
    }
  }

  implicit def optionFirst[A] = new Monoid[FirstOption[A]] {
    def zero: FirstOption[A] = Tag(None)

    def append(f1: FirstOption[A], f2: => FirstOption[A]) = Tag(f1.orElse(f2))
  }

  implicit def optionFirstShow[A: Show]: Show[FirstOption[A]] = Tag.subst(Show[Option[A]])

  implicit def optionFirstOrder[A: Order]: Order[FirstOption[A]] = Tag.subst(Order[Option[A]])

  implicit val optionFirstMonad: Monad[FirstOption] = new Monad[FirstOption] {
    def point[A](a: => A): FirstOption[A] = Tag(Some(a))
    override def map[A, B](fa: FirstOption[A])(f: A => B) = Tag(fa map f)
    def bind[A, B](fa: FirstOption[A])(f: A => FirstOption[B]): FirstOption[B] = Tag(fa flatMap f)
  }


  implicit def optionLast[A] = new Monoid[LastOption[A]] {
    def zero: LastOption[A] = Tag(None)

    def append(f1: LastOption[A], f2: => LastOption[A]) = Tag(f2.orElse(f1))
  }

  implicit def optionLastShow[A: Show]: Show[LastOption[A]] = Tag.subst(Show[Option[A]])

  implicit def optionLastOrder[A: Order]: Order[LastOption[A]] = Tag.subst(Order[Option[A]])

  implicit val optionLastMonad: Monad[LastOption] = new Monad[LastOption] {
    def point[A](a: => A): LastOption[A] = Tag(Some(a))
    override def map[A, B](fa: LastOption[A])(f: A => B) = Tag(fa map f)
    def bind[A, B](fa: LastOption[A])(f: A => LastOption[B]): LastOption[B] = Tag(fa flatMap f)
  }

  implicit def optionMin[A](implicit o: Order[A]) = new Monoid[MinOption[A]] {
    def zero: MinOption[A] = Tag(None)

    def append(f1: MinOption[A], f2: => MinOption[A]) = Tag(Order[Option[A]].min(f1, f2))
  }

  implicit def optionMinShow[A: Show]: Show[MinOption[A]] = Tag.subst(Show[Option[A]])

  implicit def optionMinOrder[A: Order]: Order[MinOption[A]] = Tag.subst(Order[Option[A]])

  implicit def optionMinMonad: Monad[MinOption] = new Monad[MinOption] {
    def point[A](a: => A): MinOption[A] = Tag(Some(a))
    override def map[A, B](fa: MinOption[A])(f: A => B) = Tag(fa map f)
    def bind[A, B](fa: MinOption[A])(f: A => MinOption[B]): MinOption[B] = Tag(fa flatMap f)
  }

  implicit def optionMax[A](implicit o: Order[A]) = new Monoid[MaxOption[A]] {
    def zero: MaxOption[A] = Tag(None)

    def append(f1: MaxOption[A], f2: => MaxOption[A]) = Tag(Order[Option[A]].max(f1, f2))
  }

  implicit def optionMaxShow[A: Show]: Show[MaxOption[A]] = Tag.subst(Show[Option[A]])

  implicit def optionMaxOrder[A: Order]: Order[MaxOption[A]] = Tag.subst(Order[Option[A]])

  implicit def optionMaxMonad: Monad[MaxOption] = new Monad[MaxOption] {
    def point[A](a: => A): MaxOption[A] = Tag(Some(a))
    override def map[A, B](fa: MaxOption[A])(f: A => B) = Tag(fa map f)
    def bind[A, B](fa: MaxOption[A])(f: A => MaxOption[B]): MaxOption[B] = Tag(fa flatMap f)
  }
}

trait OptionFunctions {
  /** [[scala.Some.apply]] with a sometimes more convenient type. */
  final def some[A](a: A): Option[A] = Some(a)

  /** [[scala.None]] with a sometimes more convenient type. */
  final def none[A]: Option[A] = None

  /**
   * Catamorphism over the option. Returns the provided function `some` applied to item contained in the Option
   * if it is defined, otherwise, the provided value `none`.
   */
  final def cata[A, X](oa: Option[A])(some: A => X, none: => X): X = oa match {
    case None    => none
    case Some(a) => some(a)
  }

  /**Alias for `cata` */
  final def fold[A, X](oa: Option[A])(some: A => X, none: => X): X = cata(oa)(some, none)

  final def toSuccess[A, E](oa: Option[A])(e: => E): Validation[E, A] = oa match {
    case Some(a) => Success(a)
    case None    => Failure(e)
  }

  final def toFailure[A, B](oa: Option[A])(b: => B): Validation[A, B] = oa match {
    case Some(e) => Failure(e)
    case None    => Success(b)
  }

  final def toRight[A, E](oa: Option[A])(e: => E): E \/ A = oa match {
    case Some(a) => \/-(a)
    case None    => -\/(e)
  }

  final def toLeft[A, B](oa: Option[A])(b: => B): A \/ B = oa match {
    case Some(a) => -\/(a)
    case None    => \/-(b)
  }

  /**
   * Returns the item contained in the Option wrapped in type M if the Option is defined,
   * otherwise, the empty value for type M.
   */
  final def orEmpty[A, M[_] : Applicative : PlusEmpty](oa: Option[A]): M[A] = oa match {
    case Some(a) => Applicative[M].point(a)
    case None    => PlusEmpty[M].empty
  }

  /**
   * Returns the given value if None, otherwise lifts the Some value and passes it to the given function.
   */
  final def foldLift[F[_], A, B](oa: Option[A])(b: => B, k: F[A] => B)(implicit p: Applicative[F]): B = oa match {
    case None    => b
    case Some(a) => k(Applicative[F].point(a))
  }

  /**
   * Returns the given value if None, otherwise lifts the Some value to Option and passes it to the given function.
   */
  final def foldLiftOpt[A, B](oa: Option[A])(b: => B, k: Option[A] => B): B = {
    import scalaz.std.option.optionInstance
    foldLift[Option, A, B](oa)(b, k)
  }
}

object option extends OptionInstances with OptionFunctions {
  object optionSyntax extends scalaz.syntax.std.ToOptionOps with scalaz.syntax.std.ToOptionIdOps
}

//
// Type class implementation traits
//

trait OptionEqual[A] extends Equal[Option[A]] {
  implicit def A: Equal[A]

  override def equalIsNatural: Boolean = A.equalIsNatural

  override def equal(o1: Option[A], o2: Option[A]): Boolean = (o1, o2) match {
    case (Some(a1), Some(a2)) => A.equal(a1, a2)
    case (None, None)         => true
    case (None, Some(_))      => false
    case (Some(_), None)      => false
  }
}


trait OptionOrder[A] extends Order[Option[A]] with OptionEqual[A] {
  implicit def A: Order[A]

  import Ordering._

  def order(f1: Option[A], f2: Option[A]) = (f1, f2) match {
    case (Some(a1), Some(a2)) => Order[A].order(a1, a2)
    case (None, Some(_))      => LT
    case (Some(_), None)      => GT
    case (None, None)         => EQ
  }
}<|MERGE_RESOLUTION|>--- conflicted
+++ resolved
@@ -8,11 +8,7 @@
 }
 
 trait OptionInstances extends OptionInstances0 {
-<<<<<<< HEAD
-  implicit val optionInstance = new Traverse[Option] with MonadPlus[Option] with Each[Option] with Index[Option] with Length[Option] with Cozip[Option] with Zip[Option] with Unzip[Option] with IsEmpty[Option] with Cobind[Option] {
-=======
-  implicit val optionInstance = new Traverse[Option] with MonadPlus[Option] with Each[Option] with Index[Option] with Length[Option] with Cozip[Option] with Zip[Option] with Unzip[Option] with IsEmpty[Option] with Cobind[Option] with Cojoin[Option] with Optional[Option] {
->>>>>>> be28c1c7
+  implicit val optionInstance = new Traverse[Option] with MonadPlus[Option] with Each[Option] with Index[Option] with Length[Option] with Cozip[Option] with Zip[Option] with Unzip[Option] with IsEmpty[Option] with Cobind[Option] with Optional[Option] {
     def point[A](a: => A) = Some(a)
     def each[A](fa: Option[A])(f: A => Unit) = fa foreach f
     override def index[A](fa: Option[A], n: Int) = if (n == 0) fa else None
