--- conflicted
+++ resolved
@@ -79,18 +79,15 @@
   def sequence1_[M[_], A, B](fa: F[M[A]])(implicit a: Apply[M], x: Semigroup[M[A]]): M[Unit] =
     traverse1_(fa)(x => x)
 
-<<<<<<< HEAD
   /** always return `false` */
   final override def empty[A](fa: F[A]): Boolean = false
-=======
+
   /**The product of Foldable1 `F` and Foldable `G`, `[x](F[x], G[x]])`, is a Foldable1 */
   def product0[G[_]](implicit G0: Foldable[G]): Foldable1[({type λ[α] = (F[α], G[α])})#λ] =
     new ProductFoldable1L[F, G] {
       def F = self
       def G = G0
     }
-
->>>>>>> 9f416434
 
   ////
   val foldable1Syntax = new scalaz.syntax.Foldable1Syntax[F] { def F = Foldable1.this }
