--- conflicted
+++ resolved
@@ -346,13 +346,8 @@
   }
 }
 
-<<<<<<< HEAD
-trait HeapInstances {
+sealed abstract class HeapInstances {
   implicit val heapInstance = new Foldable[Heap] with Foldable.FromFoldr[Heap] {
-=======
-sealed abstract class HeapInstances {
-  implicit def heapInstance = new Foldable[Heap] with Foldable.FromFoldr[Heap] {
->>>>>>> 64c6a125
     def foldRight[A, B](fa: Heap[A], z: => B)(f: (A, => B) => B) = fa.foldRight(z)(f)
   }
 
