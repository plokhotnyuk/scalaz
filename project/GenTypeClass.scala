import java.lang.String
import sbt._

case class TypeClass(name: String, kind: Kind, pack: Seq[String] = Seq("scalaz"), extendsList: Seq[TypeClass] = Seq()) {
  require(pack.head == "scalaz")
  def syntaxPack = {
    Seq("scalaz", "syntax") ++ pack.drop(1)
  }

  def packageString0 = pack.map("package " + _).mkString("\n")
  def packageString = pack.mkString(".")
  def fqn = (pack :+ name).mkString(".")
  def doc = "[[" + fqn + "]]" + (if (extendsList.nonEmpty) " extends " + extendsList.map(tc => "[[" + tc.fqn + "]]").mkString(" with ") else "")
}

object TypeClass {
  import Kind._

  lazy val semigroup = TypeClass("Semigroup", *)
  lazy val monoid = TypeClass("Monoid", *, extendsList = Seq(semigroup))
  lazy val equal = TypeClass("Equal", *)
  lazy val show = TypeClass("Show", *)
  lazy val order = TypeClass("Order", *, extendsList = Seq(equal))
  lazy val enum = TypeClass("Enum", *, extendsList = Seq(order))
  lazy val metricSpace = TypeClass("MetricSpace", *)

  lazy val invariantFunctor = TypeClass("InvariantFunctor", *->*)
  lazy val functor = TypeClass("Functor", *->*, extendsList = Seq(invariantFunctor))
  lazy val apply: TypeClass = TypeClass("Apply", *->*, extendsList = Seq(functor))
  lazy val applicative = TypeClass("Applicative", *->*, extendsList = Seq(apply))
  lazy val zip = TypeClass("Zip", *->*)
  lazy val unzip = TypeClass("Unzip", *->*)
  lazy val bind = TypeClass("Bind", *->*, extendsList = Seq(apply))
  lazy val monad = TypeClass("Monad", *->*, extendsList = Seq(applicative, bind))
  lazy val foldable = TypeClass("Foldable", *->*)
  lazy val foldable1 = TypeClass("Foldable1", *->*, extendsList = Seq(foldable))
  lazy val traverse = TypeClass("Traverse", *->*, extendsList = Seq(functor, foldable))
  lazy val traverse1 = TypeClass("Traverse1", *->*, extendsList = Seq(traverse, foldable1))

  lazy val contravariant = TypeClass("Contravariant", *->*, extendsList = Seq(invariantFunctor))
  lazy val cobind = TypeClass("Cobind", *->*, extendsList = Seq(functor))
  lazy val comonad = TypeClass("Comonad", *->*, extendsList = Seq(cobind))
  lazy val cozip = TypeClass("Cozip", *->*)

  lazy val plus = TypeClass("Plus", *->*, extendsList = Seq())
  lazy val plusEmpty = TypeClass("PlusEmpty", *->*, extendsList = Seq(plus))
  lazy val isEmpty = TypeClass("IsEmpty", *->*, extendsList = Seq(plusEmpty))
  lazy val optional = TypeClass("Optional", *->*)

  lazy val applicativePlus = TypeClass("ApplicativePlus", *->*, extendsList = Seq(applicative, plusEmpty))
  lazy val monadPlus = TypeClass("MonadPlus", *->*, extendsList = Seq(monad, applicativePlus))

  lazy val bifunctor = TypeClass("Bifunctor", *^*->*)
  lazy val bifoldable = TypeClass("Bifoldable", *^*->*)
  lazy val bitraverse = TypeClass("Bitraverse", *^*->*, extendsList = Seq(bifunctor, bifoldable))
  lazy val compose = TypeClass("Compose", *^*->*)
  lazy val catchable = TypeClass("Catchable", *->*, extendsList = Seq())
  lazy val nondeterminism = TypeClass("Nondeterminism", *->*, extendsList = Seq(monad))
  lazy val category = TypeClass("Category", *^*->*, extendsList = Seq(compose))
  lazy val choice = TypeClass("Choice", *^*->*, extendsList = Seq(category))
  lazy val split = TypeClass("Split", *^*->*, extendsList = Seq(compose))
  lazy val profunctor = TypeClass("Profunctor", *^*->*, extendsList = Seq())
  lazy val arrow = TypeClass("Arrow", *^*->*, extendsList = Seq(split, profunctor, category))

  lazy val liftIO = TypeClass("LiftIO", *->*, pack = Seq("scalaz", "effect"))
  lazy val monadIO = TypeClass("MonadIO", *->*, extendsList = Seq(liftIO, monad), pack = Seq("scalaz", "effect"))
  lazy val liftControlIO = TypeClass("LiftControlIO", *->*, pack = Seq("scalaz", "effect"))
  lazy val monadControlIO = TypeClass("MonadControlIO", *->*, extendsList = Seq(liftControlIO, monad), pack = Seq("scalaz", "effect"))
  lazy val resource = TypeClass("Resource", *, pack = Seq("scalaz", "effect"))

  //   Not automatically generated.
  //  lazy val monadState = TypeClass("MonadState", *^*->*, monad)

  def core: List[TypeClass] = List(semigroup,
    monoid,
    equal,
    show,
    order,
    enum,
    plusEmpty,
    isEmpty,
<<<<<<< HEAD
    optional,
=======
    invariantFunctor,
>>>>>>> 64c6a125
    functor,
    contravariant,
    apply,
    applicative,
    zip,
    unzip,
    cozip,
    bind,
    monad,
    cobind,
    comonad,
    plus,
    applicativePlus,
    monadPlus,
    foldable,
    foldable1,
    traverse,
    traverse1,
    bifunctor,
    bifoldable,
    bitraverse,
    catchable,
    nondeterminism,
    compose,
    category,
    choice,
    split,
    profunctor,
    arrow
  )
  lazy val concurrent = Seq[TypeClass]()
  lazy val xml = Seq[TypeClass]()
  def effect = Seq(liftIO, monadIO, liftControlIO, monadControlIO, resource)
}

sealed abstract class Kind

object Kind {

  case object * extends Kind

  case object *->* extends Kind
  
  case object *^*->* extends Kind
}

sealed trait FileStatus

object FileStatus{
  case object NoChange extends FileStatus
  case object Updated  extends FileStatus
  case object Created  extends FileStatus
}

object GenTypeClass {
  val useDependentMethodTypes = true

  case class SourceFile(packages: Seq[String], fileName: String, source: String) {
    def file(scalaSource: File): File = packages.foldLeft(scalaSource)((file, p) => file / p) / fileName

    def createOrUpdate(scalaSource: File, log: Logger): (FileStatus, sbt.File) = {
      val f = file(scalaSource)
      val (status, updatedSource) = if (f.exists()) {
        val old = IO.read(f)
        val updated = updateSource(old)
        if(updated == old){
          log.debug("No changed %s".format(f))
          (FileStatus.NoChange, updated)
        }else{
          log.info("Updating %s".format(f))
          (FileStatus.Updated, updated)
        }
      } else {
        log.info("Creating %s".format(f))
        (FileStatus.Created, source)
      }
      log.debug("Contents: %s".format(updatedSource))
      IO.delete(f)
      IO.write(f, updatedSource)
      (status, f)
    }

    def updateSource(oldSource: String): String = {
      val delimiter = "////"
      def parse(text: String): Seq[String] = {
        text.split(delimiter)
      }
      val oldChunks: Seq[String] = parse(oldSource)
      val newChunks: Seq[String] = parse(source)
      if (oldChunks.length != newChunks.length) sys.error("different number of chunks in old and new source: " + fileName)

      val updatedChunks = for {
        ((o, n), i) <- oldChunks.zip(newChunks).zipWithIndex
      } yield {
        val useOld = i % 2 == 1
        if (useOld) o else n
      }
      updatedChunks.mkString(delimiter)
    }
  }

  case class TypeClassSource(mainFile: SourceFile, syntaxFile: SourceFile) {
    def sources = List(mainFile, syntaxFile)
  }

  def typeclassSource(tc: TypeClass): TypeClassSource = {
    val typeClassName = tc.name
    val kind = tc.kind
    val extendsList = tc.extendsList.toList.map(_.name)

    import TypeClass._
    val classifiedTypeIdent = if (Set(arrow, category, choice, split, compose, profunctor)(tc)) "=>:"
    else "F"

    val typeShape: String = kind match {
      case Kind.*      => ""
      case Kind.*->*   => "[_]"
      case Kind.*^*->* => "[_, _]"
    }
    val classifiedType = classifiedTypeIdent +  typeShape

    val classifiedTypeF = "F" +  typeShape

    def extendsListText(suffix: String, parents: Seq[String] = extendsList, cti: String = classifiedTypeIdent) = parents match {
      case Seq() => ""
      case es    => es.map(n => n + suffix + "[" + cti + "]").mkString("extends ", " with ", "")
    }
    def extendsToSyntaxListText = kind match {
      case Kind.*->* | Kind.*^*->* =>
        "extends To" + typeClassName + "Ops0" + (extendsList match {
          case Seq() => ""
          case es    => es.map(n => "To" + n + "Ops").mkString(" with ", " with ", "")
        })
      case _    =>
        extendsList match {
          case Seq() => ""
          case es    => es.map(n => "To" + n + "Ops").mkString("extends ", " with ", "")
        }
    }
    val extendsLikeList = extendsListText("")

    val syntaxPackString = tc.syntaxPack.map("package " + _).mkString("\n") + (if (tc.pack == Seq("scalaz")) "" else "\n\n" + "import " + (tc.pack :+ tc.name).mkString("."))
    val syntaxPackString1 = tc.syntaxPack.mkString(".")
    val syntaxMember = "val %sSyntax = new %s.%sSyntax[%s] { def F = %s.this }".format(Util.initLower(typeClassName), syntaxPackString1, typeClassName, classifiedTypeIdent, typeClassName)

    val mainSource = """%s

////
/**
 *
 */
////
trait %s[%s] %s { self =>
  ////

  // derived functions

  ////
  %s
}

object %s {
  @inline def apply[%s](implicit F: %s[F]): %s[F] = F

  ////

  ////
}
""".format(tc.packageString0, typeClassName, classifiedType, extendsLikeList, syntaxMember,
      typeClassName,
      classifiedTypeF, typeClassName, typeClassName, typeClassName, classifiedTypeIdent, classifiedTypeIdent
      )
    val mainSourceFile = SourceFile(tc.pack, typeClassName + ".scala", mainSource)

    val syntaxSource = kind match {
      case Kind.* =>
        """%s

/** Wraps a value `self` and provides methods related to `%s` */
sealed abstract class %sOps[F] extends Ops[F] {
  implicit def F: %s[F]
  ////

  ////
}

trait To%sOps %s {
  implicit def To%sOps[F](v: F)(implicit F0: %s[F]) =
    new %sOps[F] { def self = v; implicit def F: %s[F] = F0 }

  ////

  ////
}

trait %sSyntax[F] %s {
  implicit def To%sOps(v: F): %sOps[F] = new %sOps[F] { def self = v; implicit def F: %s[F] = %sSyntax.this.F }
  
  def F: %s[F]
  ////

  ////
}
""".format(syntaxPackString, typeClassName, typeClassName, typeClassName, typeClassName, extendsToSyntaxListText,

      // implicits in ToXxxSyntax
      typeClassName, typeClassName, typeClassName, typeClassName,
      
      // trait MonadSyntax[F] extends ... { ... } 
      typeClassName, extendsListText("Syntax", cti = "F"),
      typeClassName, typeClassName, typeClassName, typeClassName, typeClassName,
      
      typeClassName
    )
    case Kind.*->* =>
      val ToVUnapply =
"""  implicit def To%sOpsUnapply[FA](v: FA)(implicit F0: Unapply[%s, FA]) =
    new %sOps[F0.M,F0.A] { def self = F0(v); implicit def F: %s[F0.M] = F0.TC }
""".format(Seq.fill(4)(typeClassName): _*)
      val ToVMA =
"""  implicit def To%sOps[F[_],A](v: F[A])(implicit F0: %s[F]) =
    new %sOps[F,A] { def self = v; implicit def F: %s[F] = F0 }
""".format(Seq.fill(4)(typeClassName) :_*)

    """%s

/** Wraps a value `self` and provides methods related to `%s` */
sealed abstract class %sOps[F[_],A] extends Ops[F[A]] {
  implicit def F: %s[F]
  ////

  ////
}

sealed trait To%sOps0 {
%s
}

trait To%sOps %s {
%s
  ////

  ////
}

trait %sSyntax[F[_]] %s {
  implicit def To%sOps[A](v: F[A]): %sOps[F, A] = new %sOps[F,A] { def self = v; implicit def F: %s[F] = %sSyntax.this.F }

  def F: %s[F]
  ////

  ////
}
""".format(syntaxPackString, typeClassName, typeClassName,
      typeClassName,
      typeClassName, ToVUnapply,
      typeClassName, extendsToSyntaxListText,

          ToVMA,

          typeClassName, extendsListText("Syntax", cti = "F"),
          typeClassName, typeClassName, typeClassName, typeClassName, typeClassName, 
          
          typeClassName
        )
      case Kind.*^*->* =>

        val ToVUnapply =
  """  implicit def To%sOpsUnapply[FA](v: FA)(implicit F0: Unapply2[%s, FA]) =
      new %sOps[F0.M,F0.A,F0.B] { def self = F0(v); implicit def F: %s[F0.M] = F0.TC }
  """.format(Seq.fill(4)(typeClassName): _*)
       val ToVFAB =
  """
  implicit def To%sOps[F[_, _],A, B](v: F[A, B])(implicit F0: %s[F]) =
      new %sOps[F,A, B] { def self = v; implicit def F: %s[F] = F0 }
  """.format(Seq.fill(4)(typeClassName) :_*)


    """%s

/** Wraps a value `self` and provides methods related to `%s` */
sealed abstract class %sOps[F[_, _],A, B] extends Ops[F[A, B]] {
  implicit def F: %s[F]
  ////

  ////
}

sealed trait To%sOps0 {
  %s
}

trait To%sOps %s {
  %s

  ////

  ////
}

trait %sSyntax[F[_, _]] %s {
  implicit def To%sOps[A, B](v: F[A, B]): %sOps[F, A, B] = new %sOps[F, A, B] { def self = v; implicit def F: %s[F] = %sSyntax.this.F }

  def F: %s[F]
  ////

  ////
}
""".format(syntaxPackString, typeClassName, typeClassName, typeClassName,
          typeClassName,
          ToVUnapply,
          typeClassName, extendsToSyntaxListText,
          ToVFAB,
          typeClassName, extendsListText("Syntax", cti = "F"),
          typeClassName, typeClassName, typeClassName, typeClassName, typeClassName, 
          
          typeClassName
        )
    }
    val syntaxSourceFile = SourceFile(tc.syntaxPack, typeClassName + "Syntax.scala", syntaxSource)
    TypeClassSource(mainSourceFile, syntaxSourceFile)
  }
}<|MERGE_RESOLUTION|>--- conflicted
+++ resolved
@@ -79,11 +79,8 @@
     enum,
     plusEmpty,
     isEmpty,
-<<<<<<< HEAD
     optional,
-=======
     invariantFunctor,
->>>>>>> 64c6a125
     functor,
     contravariant,
     apply,
