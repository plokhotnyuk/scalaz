package scalaz
package effect

trait MonadCatchIO[M[_]] extends MonadIO[M] {
  /** Executes the handler if an exception is raised. */
  def except[A](ma: M[A])(handler: Throwable ⇒ M[A]): M[A]
}     

object MonadCatchIO extends MonadCatchIOFunctions {
  @inline def apply[M[_]](implicit M: MonadCatchIO[M]): MonadCatchIO[M] = M
}

sealed trait MonadCatchIOFunctions {
  def except[M[_], A](ma: M[A])(handler: Throwable ⇒ M[A])(implicit M: MonadCatchIO[M]): M[A] =
    M.except(ma)(handler)
          
  import scalaz.syntax.monad._

 /**
   * Executes the handler for exceptions that are raised and match the given predicate.
   * Other exceptions are rethrown.
   */
  def catchSome[M[_]: MonadCatchIO, A, B](ma: M[A])(p: Throwable => Option[B], handler: B => M[A]): M[A] =
    except(ma)(e => p(e) match {
      case Some(z) => handler(z)
      case None => throw e
    })

  /**
   * Returns a disjunction result which is right if no exception was raised, or left if an
   * exception was raised.
   */
  def catchLeft[M[_]: MonadCatchIO, A](ma: M[A]): M[Throwable \/ A] =
    except(ma.map(\/.right[Throwable, A]))(t => \/.left[Throwable, A](t).point[M])

  /** Like "catchLeft" but takes a predicate to select which exceptions are caught. */
  def catchSomeLeft[M[_]: MonadCatchIO, A, B](ma: M[A])(p: Throwable => Option[B]): M[B \/ A] =
    catchLeft(ma) map (_.leftMap(e => p(e).getOrElse(throw e)))

  /**Like "finally", but only performs the final action if there was an exception. */
  def onException[M[_]: MonadCatchIO, A, B](ma: M[A], action: M[B]): M[A] = 
    except(ma)(e ⇒
      for {
        _ ← action
        a ← (throw e): M[A]
      } yield a)
                 
  def bracket[M[_]: MonadCatchIO, A, B, C](before: M[A])(after: A ⇒ M[B])(during: A ⇒ M[C]): M[C] =
    for {
      a ← before
      r ← onException(during(a), after(a))
      _ ← after(a)
    } yield r

  /**Like "bracket", but takes only a computation to run afterward. Generalizes "finally". */
  def ensuring[M[_]: MonadCatchIO, A, B](ma: M[A], sequel: M[B]): M[A] = 
    for {
      r ← onException(ma, sequel)
      _ ← sequel
    } yield r

  /**A variant of "bracket" where the return value of this computation is not needed. */
  def bracket_[M[_]: MonadCatchIO, A, B, C](before: M[A])(after: M[B])(during: M[C]): M[C] =
    bracket(before)(_ ⇒ after)(_ ⇒ during)
                             
  /**A variant of "bracket" that performs the final action only if there was an error. */
  def bracketOnError[M[_]: MonadCatchIO, A, B, C](before: M[A])(after: A ⇒ M[B])(during: A ⇒ M[C]): M[C] = 
    for {
      a ← before
      r ← onException(during(a), after(a))
    } yield r      

<<<<<<< HEAD
  /** An automatic resource management. */
  def using[M[_], A, B](ma: M[A])(f: A => M[B])(implicit M: MonadCatchIO[M], resource: Resource[A]) =
    bracket(ma)(resource.close(_).liftIO[M])(f)

}
=======
  implicit def KleisliMonadCatchIO[F[_], R](implicit F: MonadCatchIO[F]): MonadCatchIO[({type λ[α] = Kleisli[F, R, α]})#λ] =
    new MonadCatchIO[({type λ[α] = Kleisli[F, R, α]})#λ] with MonadIO.FromLiftIO[({type λ[α] = Kleisli[F, R, α]})#λ] {
      def FM = MonadIO.kleisliMonadIO[F, R]
      def FLO = MonadIO.kleisliMonadIO[F, R]
      def except[A](k: Kleisli[F, R, A])(h: Throwable ⇒ Kleisli[F, R, A]) =
        Kleisli(r ⇒ F.except(k.run(r))(t ⇒ h(t).run(r)))
    }

}
>>>>>>> e012fcb5
<|MERGE_RESOLUTION|>--- conflicted
+++ resolved
@@ -70,13 +70,10 @@
       r ← onException(during(a), after(a))
     } yield r      
 
-<<<<<<< HEAD
   /** An automatic resource management. */
   def using[M[_], A, B](ma: M[A])(f: A => M[B])(implicit M: MonadCatchIO[M], resource: Resource[A]) =
     bracket(ma)(resource.close(_).liftIO[M])(f)
 
-}
-=======
   implicit def KleisliMonadCatchIO[F[_], R](implicit F: MonadCatchIO[F]): MonadCatchIO[({type λ[α] = Kleisli[F, R, α]})#λ] =
     new MonadCatchIO[({type λ[α] = Kleisli[F, R, α]})#λ] with MonadIO.FromLiftIO[({type λ[α] = Kleisli[F, R, α]})#λ] {
       def FM = MonadIO.kleisliMonadIO[F, R]
@@ -85,5 +82,4 @@
         Kleisli(r ⇒ F.except(k.run(r))(t ⇒ h(t).run(r)))
     }
 
-}
->>>>>>> e012fcb5
+}